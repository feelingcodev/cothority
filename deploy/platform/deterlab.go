--- conflicted
+++ resolved
@@ -61,7 +61,6 @@
 	Phys []string
 	// VLAN-IP names
 	Virt []string
-<<<<<<< HEAD
 
 	// ProxyRedirectionAddress : the proxy will redirect every traffic it
 	// receives to this address
@@ -72,8 +71,6 @@
 	// It is actually the Proxy that will listen to that address and clients
 	// won't know a thing about it
 	MonitorAddress string
-=======
->>>>>>> ba6b90d3
 
 	// Which app to run
 	App string
@@ -310,12 +307,7 @@
 	*/
 
 	// copy the webfile-directory of the logserver to the remote directory
-<<<<<<< HEAD
-	err := exec.Command("cp", "-a",
-=======
-	err := exec.Command("cp", "-a", d.DeterDir+"/logserver/webfiles",
->>>>>>> ba6b90d3
-		d.DeterDir+"/cothority.conf", d.DeployDir).Run()
+	err := exec.Command("cp", "-a", d.DeterDir+"/cothority.conf", d.DeployDir).Run()
 	if err != nil {
 		dbg.Fatal("error copying webfiles:", err)
 	}
@@ -351,21 +343,8 @@
 	if err := exCmd.Start(); err != nil {
 		dbg.Fatal("Failed to start the ssh port forwarding : ", err)
 	}
-<<<<<<< HEAD
 	if err := exCmd.Wait(); err != nil {
 		dbg.Fatal("ssh port forwarding exited in failure : ", err)
-=======
-	cmd := exec.Command(
-		"ssh",
-		"-t",
-		"-t",
-		fmt.Sprintf("%s@%s", d.Login, d.Host),
-		"-L",
-		"8081:"+d.MasterLogger+":10000")
-	err = cmd.Start()
-	if err != nil {
-		dbg.Fatal("failed to setup portforwarding for logging server")
->>>>>>> ba6b90d3
 	}
 	dbg.Lvl2("Setup remote port forwarding ", exCmd)
 	dbg.Print("WILL WAIT 5mn !Do YOur Stuff")
@@ -449,14 +428,9 @@
 func (d *Deterlab) LoadAndCheckDeterlabVars() {
 	deter := Deterlab{}
 	err := app.ReadTomlConfig(&deter, "deter.toml", d.DeterDir)
-<<<<<<< HEAD
 	d.Host, d.Login, d.Project, d.Experiment, d.Loggers, d.ProxyRedirectionPort, d.ProxyRedirectionAddress, d.MonitorAddress =
 		deter.Host, deter.Login, deter.Project, deter.Experiment, deter.Loggers,
 		deter.ProxyRedirectionPort, deter.ProxyRedirectionAddress, deter.MonitorAddress
-=======
-	d.Host, d.Login, d.Project, d.Experiment, d.Loggers =
-		deter.Host, deter.Login, deter.Project, deter.Experiment, deter.Loggers
->>>>>>> ba6b90d3
 
 	if err != nil {
 		dbg.Lvl1("Couldn't read config-file - asking for default values")
@@ -476,7 +450,6 @@
 
 	if d.Experiment == "" {
 		d.Experiment = readString("Please enter the Experiment on "+d.Project, "Dissent-CS")
-<<<<<<< HEAD
 	}
 
 	if d.MonitorAddress == "" {
@@ -487,8 +460,6 @@
 	}
 	if d.ProxyRedirectionAddress == "" {
 		d.ProxyRedirectionAddress = readString("Please enter the proxy redirection address", "localhost")
-=======
->>>>>>> ba6b90d3
 	}
 
 	if d.Loggers == 0 {

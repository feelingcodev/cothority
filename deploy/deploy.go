// Outputting data: output to csv files (for loading into excel)
//   make a datastructure per test output file
//   all output should be in the test_data subdirectory
//
// connect with logging server (receive json until "EOF" seen or "terminating")
//   connect to websocket ws://localhost:8080/log
//   receive each message as bytes
//		 if bytes contains "EOF" or contains "terminating"
//       wrap up the round, output to test_data directory, kill deploy2deter
//
// for memstats check localhost:8080/d/server-0-0/debug/vars
//   parse out the memstats zones that we are concerned with
//
// different graphs needed rounds:
//   load on the x-axis: increase messages per round holding everything else constant
//			hpn=40 bf=10, bf=50
//
// latency on y-axis, timestamp servers on x-axis push timestampers as higher as possible
//
//
package main

import (
	"flag"
	"fmt"
	"math"
	"os"
	"path/filepath"
	"strconv"
	"strings"

	log "github.com/Sirupsen/logrus"
	"github.com/dedis/cothority/deploy/platform"
	dbg "github.com/dedis/cothority/lib/debug_lvl"
)

// Configuration-variables
var deployP platform.Platform
var port int = 8081

var platform_dst = "deterlab"
var app = ""
var nobuild = false
var build = ""
var machines = 3

// SHORT TERM solution of referencing
// the different apps.
// TODO: make the lib/app/*COnfig.go have their own reference
// so they can issue Stats, read their own config depending on platform,
// etc etc
const (
	ShamirSign string = "shamir"
	CollSign   string = "sign"
	CollStamp  string = "stamp"
)

func init() {
	flag.StringVar(&platform_dst, "platform", platform_dst, "platform to deploy to [deterlab,localhost]")
	flag.IntVar(&dbg.DebugVisible, "debug", dbg.DebugVisible, "Debugging-level. 0 is silent, 5 is flood")
	flag.BoolVar(&nobuild, "nobuild", false, "Don't rebuild all helpers")
	flag.StringVar(&build, "build", "", "List of packages to build")
	flag.IntVar(&machines, "machines", machines, "Number of machines on Deterlab")
}

// Reads in the platform that we want to use and prepares for the tests
func main() {
	flag.Parse()
	deployP = platform.NewPlatform(platform_dst)
	if deployP == nil {
		dbg.Fatal("Platform not recognized.", platform_dst)
	}
	dbg.Lvl1("Deploying to", platform_dst)

	simulations := flag.Args()
	if len(simulations) == 0 {
		dbg.Fatal("Please give a simulation to run")
	}

	for _, simulation := range simulations {
		runconfigs := platform.ReadRunFile(deployP, simulation)

		if len(runconfigs) == 0 {
			dbg.Fatal("No tests found in", simulation)
		}
		deployP.Configure()

		deployP.Cleanup()

		//testprint := strings.Replace(strings.Join(runconfigs, "--"), "\n", ", ", -1)
		//dbg.Lvl3("Going to run tests for", simulation, testprint)
		logname := strings.Replace(filepath.Base(simulation), ".toml", "", 1)
		RunTests(logname, runconfigs)
	}
}

// Runs the given tests and puts the output into the
// given file name. It outputs RunStats in a CSV format.
func RunTests(name string, runconfigs []platform.RunConfig) {

	if nobuild == false {
		deployP.Build(build)
	}

	MkTestDir()
	rs := make([]Stats, len(runconfigs))
	nTimes := 1
	stopOnSuccess := true
	var f *os.File
	// Write the header
	firstStat := GetStats(runconfigs[0])
	f, err := os.OpenFile(TestFile(name), os.O_CREATE|os.O_RDWR|os.O_TRUNC, 0660)
	defer f.Close()
	if err != nil {
		log.Fatal("error opening test file:", err)
	}
	firstStat.WriteTo(f)
	err = firstStat.ServerCSVHeader()
	if err != nil {
		log.Fatal("error writing test file header:", err)
	}
	err = f.Sync()
	if err != nil {
		log.Fatal("error syncing test file:", err)
	}

	for i, t := range runconfigs {
		// run test t nTimes times
		// take the average of all successful runs
		runs := make([]Stats, 0, nTimes)
		for r := 0; r < nTimes; r++ {
<<<<<<< HEAD
			stats, err := RunTest(t)
=======
			rtest, err := RunTest(t)
>>>>>>> cc1974b6
			if err != nil {
				log.Fatalln("error running test:", err)
			}

<<<<<<< HEAD
			if deployP.Stop() == nil {
				runs = append(runs, stats)
				if stopOnSuccess {
					break
				}
			} else {
				dbg.Lvl1("Error for test ", r, " : ", err)
=======
			runs = append(runs, rtest)
			if stopOnSuccess {
				break
>>>>>>> cc1974b6
			}
		}

		if len(runs) == 0 {
			dbg.Lvl1("unable to get any data for test:", t)
			continue
		}

		s, err := AverageStats(runs...)
		if err != nil {
			dbg.Fatal("Could not average stats for test ", i)
		}
		dbg.Print("AVERAGE FIISHED : ", s)
		rs[i] = s
		rs[i].WriteTo(f)
		//log.Println(fmt.Sprintf("Writing to CSV for %d: %+v", i, rs[i]))
		err = rs[i].ServerCSV()
		if err != nil {
			log.Fatal("error writing data to test file:", err)
		}
		err = f.Sync()
		if err != nil {
			log.Fatal("error syncing data to test file:", err)
		}

		cl, err := os.OpenFile(
			TestFile("client_latency_"+name+"_"+strconv.Itoa(i)),
			os.O_CREATE|os.O_RDWR|os.O_TRUNC, 0660)
		if err != nil {
			log.Fatal("error opening test file:", err)
		}
		defer cl.Close()
		rs[i].WriteTo(cl)
		err = rs[i].ClientCSVHeader()
		err = rs[i].ClientCSV()
		if err != nil {
			log.Fatal("error writing client latencies to file:", err)
		}
		err = cl.Sync()
		if err != nil {
			log.Fatal("error syncing data to latency file:", err)
		}

	}
}

// Runs a single test - takes a test-file as a string that will be copied
// to the deterlab-server
func RunTest(rc platform.RunConfig) (Stats, error) {
	done := make(chan struct{})
	var rs Stats = GetStats(rc)

	deployP.Deploy(rc)
<<<<<<< HEAD
	//deployP.App
=======
	deployP.Cleanup()
>>>>>>> cc1974b6
	err := deployP.Start()
	if err != nil {
		log.Fatal(err)
		return rs, nil
	}

	go func() {
<<<<<<< HEAD
		Monitor(rs)
=======
		if platform_dst != "deterlab" {
			dbg.Lvl1("Not starting monitor as not in deterlab-mode!")
			rs = RunStats{}
		} else {
			rs = Monitor()
		}
		deployP.Wait()
>>>>>>> cc1974b6
		dbg.Lvl2("Test complete:", rs)
		done <- struct{}{}
	}()

	// timeout the command if it takes too long
	select {
	case <-done:
		if platform_dst == "deterlab" && !rs.Valid() {
			return rs, fmt.Errorf("unable to get good data:  %+v", rs)
		}
		return rs, nil
	}
}

<<<<<<< HEAD
=======
type stats struct {
	rs         []RunStats
	name       string
	runconfigs []platform.RunConfig
	file       *os.File
}

func (s *stats) InitStats(name string, runconfigs []platform.RunConfig) {
	var err error
	s.name = name
	s.runconfigs = runconfigs
	s.rs = make([]RunStats, len(runconfigs))
	MkTestDir()
	s.file, err = os.OpenFile(TestFile(name), os.O_CREATE | os.O_RDWR | os.O_TRUNC, 0660)
	if err != nil {
		log.Fatal("error opening test file:", err)
	}
	_, err = s.file.Write(s.rs[0].CSVHeader())
	if err != nil {
		log.Fatal("error writing test file header:", err)
	}
	err = s.file.Sync()
	if err != nil {
		log.Fatal("error syncing test file:", err)
	}
}

func (s *stats) WriteStats(run int, runs []RunStats) {
	if len(runs) == 0 {
		dbg.Lvl1("unable to get any data for test:", s.runconfigs[run])
		return
	}

	s.rs[run] = RunStatsAvg(runs)
	//log.Println(fmt.Sprintf("Writing to CSV for %d: %+v", i, rs[i]))
	_, err := s.file.Write(s.rs[run].CSV())
	if err != nil {
		log.Fatal("error writing data to test file:", err)
	}
	err = s.file.Sync()
	if err != nil {
		log.Fatal("error syncing data to test file:", err)
	}

	MkTestDir()
	cl, err := os.OpenFile(
		TestFile("client_latency_" + s.name + "_" + strconv.Itoa(run)),
		os.O_CREATE | os.O_RDWR | os.O_TRUNC, 0660)
	if err != nil {
		log.Fatal("error opening test file:", err)
	}
	_, err = cl.Write(s.rs[run].TimesCSV())
	if err != nil {
		log.Fatal("error writing client latencies to file:", err)
	}
	err = cl.Sync()
	if err != nil {
		log.Fatal("error syncing data to latency file:", err)
	}
	cl.Close()
}

>>>>>>> cc1974b6
type runFile struct {
	Machines int
	Args     string
	Runs     string
}

func MkTestDir() {
	err := os.MkdirAll("test_data/", 0777)
	if err != nil {
		log.Fatal("failed to make test directory")
	}
}

func TestFile(name string) string {
	return "test_data/" + name + ".csv"
}

func isZero(f float64) bool {
	return math.Abs(f) < 0.0000001
}<|MERGE_RESOLUTION|>--- conflicted
+++ resolved
@@ -22,7 +22,6 @@
 
 import (
 	"flag"
-	"fmt"
 	"math"
 	"os"
 	"path/filepath"
@@ -32,6 +31,7 @@
 	log "github.com/Sirupsen/logrus"
 	"github.com/dedis/cothority/deploy/platform"
 	dbg "github.com/dedis/cothority/lib/debug_lvl"
+	"fmt"
 )
 
 // Configuration-variables
@@ -129,28 +129,14 @@
 		// take the average of all successful runs
 		runs := make([]Stats, 0, nTimes)
 		for r := 0; r < nTimes; r++ {
-<<<<<<< HEAD
 			stats, err := RunTest(t)
-=======
-			rtest, err := RunTest(t)
->>>>>>> cc1974b6
 			if err != nil {
 				log.Fatalln("error running test:", err)
 			}
 
-<<<<<<< HEAD
-			if deployP.Stop() == nil {
-				runs = append(runs, stats)
-				if stopOnSuccess {
-					break
-				}
-			} else {
-				dbg.Lvl1("Error for test ", r, " : ", err)
-=======
-			runs = append(runs, rtest)
+			runs = append(runs, stats)
 			if stopOnSuccess {
 				break
->>>>>>> cc1974b6
 			}
 		}
 
@@ -204,11 +190,8 @@
 	var rs Stats = GetStats(rc)
 
 	deployP.Deploy(rc)
-<<<<<<< HEAD
-	//deployP.App
-=======
 	deployP.Cleanup()
->>>>>>> cc1974b6
+
 	err := deployP.Start()
 	if err != nil {
 		log.Fatal(err)
@@ -216,17 +199,12 @@
 	}
 
 	go func() {
-<<<<<<< HEAD
-		Monitor(rs)
-=======
-		if platform_dst != "deterlab" {
+		if platform_dst == "deterlab" {
+			Monitor(rs)
+		} else {
 			dbg.Lvl1("Not starting monitor as not in deterlab-mode!")
-			rs = RunStats{}
-		} else {
-			rs = Monitor()
 		}
 		deployP.Wait()
->>>>>>> cc1974b6
 		dbg.Lvl2("Test complete:", rs)
 		done <- struct{}{}
 	}()
@@ -241,71 +219,6 @@
 	}
 }
 
-<<<<<<< HEAD
-=======
-type stats struct {
-	rs         []RunStats
-	name       string
-	runconfigs []platform.RunConfig
-	file       *os.File
-}
-
-func (s *stats) InitStats(name string, runconfigs []platform.RunConfig) {
-	var err error
-	s.name = name
-	s.runconfigs = runconfigs
-	s.rs = make([]RunStats, len(runconfigs))
-	MkTestDir()
-	s.file, err = os.OpenFile(TestFile(name), os.O_CREATE | os.O_RDWR | os.O_TRUNC, 0660)
-	if err != nil {
-		log.Fatal("error opening test file:", err)
-	}
-	_, err = s.file.Write(s.rs[0].CSVHeader())
-	if err != nil {
-		log.Fatal("error writing test file header:", err)
-	}
-	err = s.file.Sync()
-	if err != nil {
-		log.Fatal("error syncing test file:", err)
-	}
-}
-
-func (s *stats) WriteStats(run int, runs []RunStats) {
-	if len(runs) == 0 {
-		dbg.Lvl1("unable to get any data for test:", s.runconfigs[run])
-		return
-	}
-
-	s.rs[run] = RunStatsAvg(runs)
-	//log.Println(fmt.Sprintf("Writing to CSV for %d: %+v", i, rs[i]))
-	_, err := s.file.Write(s.rs[run].CSV())
-	if err != nil {
-		log.Fatal("error writing data to test file:", err)
-	}
-	err = s.file.Sync()
-	if err != nil {
-		log.Fatal("error syncing data to test file:", err)
-	}
-
-	MkTestDir()
-	cl, err := os.OpenFile(
-		TestFile("client_latency_" + s.name + "_" + strconv.Itoa(run)),
-		os.O_CREATE | os.O_RDWR | os.O_TRUNC, 0660)
-	if err != nil {
-		log.Fatal("error opening test file:", err)
-	}
-	_, err = cl.Write(s.rs[run].TimesCSV())
-	if err != nil {
-		log.Fatal("error writing client latencies to file:", err)
-	}
-	err = cl.Sync()
-	if err != nil {
-		log.Fatal("error syncing data to latency file:", err)
-	}
-	cl.Close()
-}
-
->>>>>>> cc1974b6
 type runFile struct {
 	Machines int
 	Args     string

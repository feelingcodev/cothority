--- conflicted
+++ resolved
@@ -22,14 +22,8 @@
 
 // TestService tests medco complete service execution.
 func TestService(t *testing.T) {
-<<<<<<< HEAD
 	t.Skip("Issue with deadlock occuring in the medco protocol: https://github.com/dedis/cothority/issues/479")
 
-	defer log.AfterTest(t)
-	log.TestOutput(testing.Verbose(), 1)
-=======
-	//t.Skip("Still needs to be debugged -> #479")
->>>>>>> 8af5bce4
 	local := sda.NewLocalTest()
 	// generate 5 hosts, they don't connect, they process messages, and they
 	// don't register the tree or entitylist

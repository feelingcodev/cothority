--- conflicted
+++ resolved
@@ -1,11 +1,4 @@
 package services
 
-<<<<<<< HEAD
-import (
-	_ "github.com/dedis/cothority/services/cosi"
-	_ "github.com/dedis/cothority/services/medco"
-)
-=======
 // Importing the services so they register their services to SDA
-// automatically when importing github.com/dedis/cothority/services
->>>>>>> 29d127f0
+// automatically when importing github.com/dedis/cothority/services